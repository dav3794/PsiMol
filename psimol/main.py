--- conflicted
+++ resolved
@@ -152,13 +152,8 @@
 
         if first_atom == second_atom: 
             logging.error('Cannot create a bond of an atom to itself.')
-<<<<<<< HEAD
             raise ValueError('Cannot create a bond of an atom to itself.')
         
-=======
-            sys.exit(1)
-
->>>>>>> a20ab8ca
         self._atoms: FrozenSet[Atom] = frozenset((first_atom, second_atom))
         self.order: Literal[1, 2, 3] = order
         self.aromatic: bool = aromatic
@@ -476,15 +471,9 @@
 
         with open(file_path, 'r') as file:
             lines = file.readlines()
-<<<<<<< HEAD
         
         # second line is the (optional) name of the molecule in xyz format
         name = lines[1].strip() 
-=======
-
-        # second line is the (optimal) name of the molecule in xyz format
-        name = lines[1].strip()
->>>>>>> a20ab8ca
 
         xyz_string = ''.join(lines[2:])
         atoms = cls._parse_xyz_to_atoms(xyz_string)
@@ -516,7 +505,6 @@
         Args:
             smiles_string (str): SMILES string representation of the molecule
         """
-<<<<<<< HEAD
         if not check_smiles_validity(smiles_string):
             raise ValueError('Invalid SMILES string provided.')
         
@@ -545,9 +533,6 @@
         bonds = {}
         ...
         # TODO
-=======
-        pass  # TODO
->>>>>>> a20ab8ca
 
     def to_xyz(self) -> str:
         """Return molecule representation in .xyz format
