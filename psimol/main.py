from __future__ import annotations
import re
import psi4
import py3Dmol
import logging
import numpy as np
<<<<<<< HEAD
from typing import Dict, FrozenSet, List, Literal, Tuple, Union
import os

from .utils import get_atom_config, setup_logging, euclidean_distance
=======
from typing import Dict, FrozenSet, List, Literal, Tuple, Union, Set
from collections import OrderedDict

from .utils import (
    get_atom_config, 
    setup_logging, 
    euclidean_distance, 
    check_smiles_validity,
    normalize_smiles,
    get_optimal_coords,
    generate_ring_points_with_distances,
    optimize_rotation
    )
>>>>>>> a84a36e1

setup_logging(logging.INFO)


class Atom:
    """Class to represent an atom."""

    def __init__(
            self,
            symbol: str,
            name: Union[str, None] = None,
            x: float = 0.0,
            y: float = 0.0,
            z: float = 0.0,
            charge: int = 0,
    ):
        """Itialize the atom.

        Args:
            symbol (str): Atom symbol. Must match supported symbols in periodic table.
            x (float, optional): X-axis coordinate of the atom. Defaults to 0.0.
            y (float, optional): Y-axis coordinate of the atom. Defaults to 0.0.
            z (float, optional): Z-axis coordinate of the atom. Defaults to 0.0.
            charge (int, optional): Charge of an atom. Defaults to 0.
        """

        self.symbol: str = symbol
        self.name: str = name
        self.x: float = x
        self.y: float = y
        self.z: float = z
        self.charge: int = charge

        self._configure_atom(symbol)

    def _configure_atom(self, symbol: str):
        """Configure atom properties based on the symbol, using atom properties
        from the configuration file.

        Args:
            symbol (str): Atom symbol.
        """
        atom_config = get_atom_config(symbol)
        self._full_name = atom_config['name']
        self._mass = atom_config['mass']
        self._atomic_number = atom_config['atomic_number']
        self._valence = atom_config['valence']
        self._covalent_radii = atom_config['covalent_radius']
        if 'metallic_radius' in atom_config:
            self._metallic_radius = atom_config['metallic_radius']
        else:
            self._metallic_radius = None

    def __str__(self):
        atom_name = f'{self.name}; ' if self.name is not None else ''
        return f'{self.symbol} ({atom_name}{self.full_name})'

    @property
    def xyz(self) -> np.ndarray:
        """Return the x, y, z coordiantes of the atom.

        Returns:
            np.ndarray: Array with x, y, z coordinates
        """
        return np.array([self.x, self.y, self.z])

    @property
    def full_name(self) -> str:
        return self._full_name

    @property
    def mass(self) -> float:
        return self._mass

    @property
    def atomic_number(self) -> int:
        return self._atomic_number

    @property
    def valence(self) -> int:
        return self._valence

    @property
    def covalent_radius(self) -> List[float]:
        return self._covalent_radii

    @property
    def metallic_radius(self) -> Union[float, None]:
        return self._metallic_radius

    @mass.setter
    def mass(self, value: float):
        """Set the mass of the atom. Useful for isotopes.

        Args:
            value (float): Mass of the atom in atomic mass units.
        """
        self._mass = value

    def number_of_possible_bonds(self) -> int:
        """Calculate the maximum number of bonds the atom can have.

        Returns:
            int: Maximum number of bonds of the atom
        """
        return max(0, self._valence - self.charge)

    def mutate(self, symbol: str):
        """Mutate the atom to another element.

        Args:
            symbol (str): New atom symbol.
        """
        self.symbol = symbol
        self._configure_atom(symbol)


class Bond:
    """Class to represent a bond from a given atom to another."""

    def __init__(
            self,
            first_atom: Atom,
            second_atom: Atom,
            order: Literal[1, 2, 3] = 1,
            aromatic: bool = False,
            metallic: bool = False
    ):
        """Initialize the bond.

        Args:
            first_atom (Atom): First atom of the bond
            second_atom (Atom): Second atom of the bond
            order (Literal[1, 2, 3], optional): Bond order (single, double or triple). Defaults to 1.
            aromatic (bool, optional): Whether a bond is aromatic. Defaults to False.
            metallic (bool, optional): Whether a bond is metallic. Defaults to False.
        """

        if first_atom == second_atom: 
            logging.error('Cannot create a bond of an atom to itself.')
            raise ValueError('Cannot create a bond of an atom to itself.')
        
        self._atoms: FrozenSet[Atom] = frozenset((first_atom, second_atom))
        self.order: Literal[1, 2, 3] = order
        self.aromatic: bool = aromatic
        self.metallic: bool = metallic

    def __str__(self):
        if self.metallic:
            bond_sign = '*'
        elif self.aromatic:
            bond_sign = ':'
        elif self.order == 1:
            bond_sign = '-'
        elif self.order == 2:
            bond_sign = '='
        elif self.order == 3:
            bond_sign = '≡'
        return f'{self.atoms[0]} {bond_sign} {self.atoms[1]}'

    @property
    def atoms(self) -> Tuple[Atom, Atom]:
        return tuple(self._atoms)

    @property
    def bond_length(self) -> float:
        """Calculate the bond length as the Euclidean distance
        between atoms.

        Returns:
            float: Bond length.
        """
        first_atom, second_atom = self.atoms
        return euclidean_distance(first_atom.xyz, second_atom.xyz)


class Molecule:
    """Class to represent a molecule."""

    def __init__(
            self,
            name: str,
            atoms: List[Atom],
            bonds: Dict[Atom, List[Bond]] = None
    ):
        """Initialize the molecule.

        Args:
            name (str): Name of the molecule.
            atoms (List[Atom], optional): List of atoms in the molecule.
            bonds (Dict[Atom, List[Bond]], optional): Dictionary mapping atoms to their bonds.
            If not provided, bonds are created based on the covalent radii of atoms and their
            coordinates.
        """
        self.name = name
        self._atoms = atoms
        if not bonds:
            self._bonds = self._create_bonds_from_xyz(atoms)
        else:
            self._bonds = bonds
        
        # Attributes from psi4 calculations
        self.energy = None
        self.wfn = None
        self.frequencies = None

    def __str__(self):
        return self.name

    def __len__(self):
        return len(self.atoms)

    @property
    def molar_mass(self) -> float:
        """Calculate the molar mass of the molecule.

        Returns:
            float: Molar mass of the molecule
        """
        return np.sum(atom.mass for atom in self.atoms)

    @property
    def total_charge(self) -> int:
        """Calculate the total charge of the molecule.

        Returns:
            int: Total charge of the molecule
        """
        return np.sum(atom.charge for atom in self.atoms)

    @property
    def atoms(self) -> List[Atom]:
        return self._atoms

    @property
    def bonds(self) -> Dict[Atom, List[Bond]]:
        return self._bonds
    
    @property
    def coord_matrix(self) -> np.ndarray:
        """Return the coordinates of all atoms in the molecule
        as a matrix.

        Returns:
            np.ndarray: Matrix with coordinates of all atoms
        """
        return np.stack([atom.xyz for atom in self.atoms])
        
    def get_atoms_within_distance(self, point: np.ndarray, distance: float) -> List[Atom]:
        """Get all atoms within a given distance from a point.

        Args:
            point (np.ndarray): Coordinates of the point.
            distance (float): Distance (radius) to the point.

        Returns:
            List[Atom]: List of atoms within the distance from the point.
        """
        atom_distances = np.linalg.norm(self.coord_matrix - point, axis=1)
        atoms_within_distance = [
            atom
            for atom, atom_distance in zip(self.atoms, atom_distances)
            if atom_distance <= distance
        ]
        return atoms_within_distance
    
    def get_bonded_atoms(self, atom: Atom) -> List[Atom]:
        """Get all atoms bonded to the given atom.

        Args:
            atom (Atom): Atom to get bonded atoms for.

        Returns:
            List[Atom]: List of atoms bonded to the given atom.
        """
        bonded_atoms = [
            other_atom
            for bond in self.bonds[atom]
            for other_atom in bond.atoms
            if other_atom != atom
        ]
        return bonded_atoms

    def print_bonds(self, show_length: bool = False):
        """Print all bonds in the molecule.

        Args:
            show_length (bool, optional): Whether to print bond length. Defaults to False.
        """
        unique_bonds = set()
        for bonds in self.bonds.values():
            for bond in bonds:
                if bond not in unique_bonds:
                    print(f'{bond} {"[%.2f Å]" % bond.bond_length if show_length else ""}')
                    unique_bonds.add(bond)

    def _validate_bonding(self, atom1: Atom, atom2: Atom) -> Union[Bond, None]:
        """Check if the bond between atoms is possible.

        Args:
            atom1 (Atom): First atom of the bond.
            atom2 (Atom): Second atom of the bond.

        Returns:
            Union[Bond, None]: Bond object if the bond is possible, None otherwise.
        """
        bond_order: Union[int, Literal['metallic']] = 0
        distance = euclidean_distance(atom1.xyz, atom2.xyz)

        if atom1.metallic_radius and atom2.metallic_radius:
            metallic_bond_length = atom1.metallic_radius + atom2.metallic_radius
            if np.abs(distance - metallic_bond_length) < 0.2:
                bond_order = 'metallic'

        for order, (cov_rad1, cov_rad2) in enumerate(
                zip(atom1.covalent_radius, atom2.covalent_radius)
        ):
            covalent_bond_length = cov_rad1 + cov_rad2
            if distance - covalent_bond_length < 0.1 / (order + 1):  # tolerance for longer bonds
                bond_order = order + 1
            else:
                break

        if bond_order:  # if bond_order is not 0
            if bond_order == 'metallic':
                return Bond(atom1, atom2, order=1, metallic=True)
            else:
                return Bond(atom1, atom2, order=bond_order)
        return None

    def _find_cycles(
            self, 
            bonds: Dict[Atom, List[Bond]], 
            aromatic_atoms: Set[str] = {'C', 'N', 'O', 'S'}
        ) -> List[List[Atom]]:
        def dfs(current, start, visited, path):
            visited.add(current)
            path.append(current)
            for bond in bonds[current]:
                next_atom = next(a for a in bond.atoms if a != current)
                if next_atom == start and len(path) > 2:
                    cycles.append(path[:])
                elif next_atom not in visited and next_atom.symbol in aromatic_atoms:
                    dfs(next_atom, start, visited, path)
            path.pop()
            visited.remove(current)

        cycles = []
        for atom in bonds:
            if atom.symbol in aromatic_atoms:
                dfs(atom, atom, set(), [])
        return cycles

    def _is_planar(self, cycle: List[Atom]) -> bool:
        if len(cycle) < 4:
            return True  # Any three points are always planar
        p0 = cycle[0].xyz
        p1 = cycle[1].xyz
        p2 = cycle[2].xyz
        normal = np.cross(p1 - p0, p2 - p0)
        for i in range(3, len(cycle)):
            if not np.isclose(np.dot(normal, cycle[i].xyz - p0), 0.0, atol=0.2):
                return False
        return True

    def _check_aromaticity(self, bonds: Dict[Atom, List[Bond]]):
        """Given a dictionary of bonds, check if any of the bonds
        are aromatic. If so, update such bond's 'aromatic' parameter.

        The bonds are aromatic if they are part of planar ring (flat cycle)
        built of atoms from (C, N, O or S).

        Args:
            bonds (Dict[Atom, List[Bond]]): Bonds in the molecule.
        """
        aromatic_atoms = {'C', 'N', 'O', 'S'}

        all_cycles = self._find_cycles(bonds, aromatic_atoms)
        all_cycles = set(frozenset(cycle) for cycle in all_cycles)
        all_cycles = [list(cycle) for cycle in all_cycles]

        for cycle in all_cycles:
            if self._is_planar(cycle):
                for atom in cycle:
                    for bond in bonds[atom]:
                        if set(bond.atoms).issubset(cycle):
                            bond.aromatic = True

    def _create_bonds_from_xyz(self, atoms: List[Atom]) -> Dict[Atom, List[Bond]]:
        """Creates bonds between atoms basing on
        the differences between their covalent or metallic
        radii (if the distance between atoms is smaller or
        equal to the sum of their radii, the bond is assumed).

        Args:
            atoms (List[Atom]): List of atoms in the molecule.

        Returns:
            Dict[Atom, List[Bond]]: Dictionary mapping atoms to their bonds.
        """
        bonds = {}  # Dictionary mapping atoms to their bonds

        # iterate over all pairs of atoms
        for i, atom1 in enumerate(atoms[:-1]):
            for atom2 in atoms[i + 1:]:

                # check if the bond between atoms is possible
                bond = self._validate_bonding(atom1, atom2)

                # if bond_order is not 0, create a bond
                if bond:
                    # add bonds to the dictionary
                    bonds.setdefault(atom1, []).append(bond)
                    bonds.setdefault(atom2, []).append(bond)

        self._check_aromaticity(bonds)
        return bonds

    def _update_bonds(self, atom: Atom, action: Literal['add', 'remove']):
        """Update the bonds between atoms after adding or removing atom
        from the molecule.

        Args:
            atom (Atom): Atom to update bonds for.
            action (Literal['add', 'remove']): Action to perform.
        """
        if action == 'add':
            for other_atom in self.atoms:
                if other_atom == atom:
                    continue

                bond = self._validate_bonding(atom, other_atom)
                if bond:
                    self._bonds.setdefault(atom, []).append(bond)
                    self._bonds.setdefault(other_atom, []).append(bond)

        elif action == 'remove':
            if atom in self._bonds:
                for bond in self._bonds[atom]:
                    first_atom, second_atom = bond.atoms
                    other_atom = first_atom if first_atom != atom else second_atom
                    self._bonds[other_atom].remove(bond)
                del self._bonds[atom]

    def add_atom(self, atom: Atom):
        """Add an atom to the molecule.

        Args:
            atom (Atom): Atom to be added to the molecule.
        """
        self.atoms.append(atom)
        self._update_bonds(atom, 'add')

    def remove_atom(self, atom: Atom):
        """Remove an atom from the molecule.

        Args:
            atom (Atom): Atom to be removed from the molecule.
        """
        self.atoms.remove(atom)
        self._update_bonds(atom, 'remove')

    def add_hydrogens(self):
        """Add explicit hydrogens to the molecule"""
        valid_atoms = {'C', 'N', 'O', 'S'}
        distance_hydrogen = Atom(symbol='H').covalent_radius[0]
        for atom in self.atoms:
            if atom.symbol in valid_atoms:
                delocalized_electrons = max(0, sum(bond.aromatic for bond in self.bonds[atom]) - 1)
                n_implicit_Hs = atom.number_of_possible_bonds() \
                                - delocalized_electrons \
                                - sum(
                    bond.order
                    if not bond.aromatic
                    else 1
                    for bond in self.bonds[atom] 
                )
                if n_implicit_Hs > 0:
                    # add explicit H atoms such that they lay on a sphere around the atom A
                    # with the radius equal to the sum of covalent radius of the atom A
                    # and hydrogen, and the distance between each hydrogen and other atoms
                    # bonded to the atom A is maximized.
                    logging.debug(f'Adding {n_implicit_Hs} hydrogens to {atom}')
                    bond_length = atom.covalent_radius[0] + distance_hydrogen
                    bonded_atoms = set(self.get_bonded_atoms(atom))

                    constraints_bonded = [
                        atom.xyz
                        for atom in bonded_atoms
                    ]
                    constraints_nonbonded = [
                        nonb_atom.xyz
                        for nonb_atom in self.get_atoms_within_distance(atom.xyz, 2 * bond_length)
                        if nonb_atom not in bonded_atoms and nonb_atom != atom
                    ]

                    other_points = np.stack(constraints_bonded + constraints_nonbonded)

                    optimal_coords = get_optimal_coords(
                        n=n_implicit_Hs,
                        central_point=atom.xyz,
                        radius=bond_length,
                        other_points=other_points
                    )

                    for coords in optimal_coords:
                        hydrogen = Atom(symbol='H', x=coords[0], y=coords[1], z=coords[2])
                        bond = Bond(atom, hydrogen, order=1)
                        self._atoms.append(hydrogen)
                        self._bonds.setdefault(atom, []).append(bond)
                        self._bonds.setdefault(hydrogen, []).append(bond)

    @staticmethod
    def _parse_xyz_to_atoms(xyz_string: str) -> List[Atom]:
        """Parse the xyz format (without header) and create atoms from it.

        Args:
            xyz_string (str): String containing the molecule in .xyz format.

        Returns:
            List[Atom]: List of atoms in the molecule.
        """
        xyz_string = xyz_string.strip()
        lines = xyz_string.split('\n')
        atoms = []
        for i, line in enumerate(lines):
            line = line.strip()
            symbol, x, y, z = re.split(r'\s+', line)
            atom = Atom(symbol, name=i + 1, x=float(x), y=float(y), z=float(z))
            atoms.append(atom)

        return atoms

    @classmethod
    def from_xyz(cls, file_path: str) -> Molecule:
        """Create molecule from .xyz file

        Args:
            file_path (str): Path to the .xyz file
        """

        with open(file_path, 'r') as file:
            lines = file.readlines()
        
        # second line is the (optional) name of the molecule in xyz format
        name = lines[1].strip() 

        xyz_string = ''.join(lines[2:])
        atoms = cls._parse_xyz_to_atoms(xyz_string)

        return cls(name, atoms)

    @classmethod
    def from_mol(cls, file_path: str) -> Molecule:
        """Create molecule from .mol file

        Args:
            file_path (str): Path to the .mol file
        """
<<<<<<< HEAD
        
        with open(file_path, 'r') as file:
            lines = file.readlines()

        # first line of file may or may not contain molecule name
        name = lines[0].strip()
        # fourth line contains atom and bond count
        counts = lines[3].strip()

        # fields in .mol files are fixed-width, rather than delineated by whitespace
        atom_cnt = int(counts[0:3])
        bond_cnt = int(counts[3:6])

        atom_block = lines[4          : 4+atom_cnt]
        bond_block = lines[4+atom_cnt : 4+atom_cnt+bond_cnt]

        atoms = []
        # used to convert between .mol file symbolic representation of atomic charges to actual values
        actual_charges = { '  0': 0, '  1': 3, '  2': 2, '  3': 1, '  4': 0, '  5': -1, '  6': -2, '  7': -3 }
        for i, line in enumerate(atom_block):
            x = line[ 0:10]
            y = line[10:20]
            z = line[20:30]
            symbol = line[31:34].rstrip()
            charge = actual_charges[line[36:39]]
            atom = Atom(symbol, name=i+1, x=float(x), y=float(y), z=float(z), charge=charge)
            atoms.append(atom)

        bonds: Dict[Atom, List[Bond]] = { atom:[] for atom in atoms }
        for line in bond_block:

            atom1_idx = int(line[0:3])
            atom2_idx = int(line[3:6])
            bond_type = int(line[6:9])
            if bond_type < 4:
                bond_order = bond_type
                bond_aromaticity = False
            elif bond_type == 4:
                bond_order = 1
                bond_aromaticity = True
            else:
                bond_order = 1
                bond_aromaticity = False

            # atoms in the bond block are 1-indexed
            bond = Bond(atoms[atom1_idx-1], atoms[atom2_idx-1], bond_order, bond_aromaticity)
            bonds[atoms[atom1_idx-1]].append(bond)
            bonds[atoms[atom2_idx-1]].append(bond)

        return cls(name, atoms, bonds)
=======
        pass  # TODO
>>>>>>> a84a36e1

    @classmethod
    def from_cif(cls, file_path: str) -> Molecule:
        """Create molecule from .cif file

        Args:
            file_path (str): Path to the .cif file
        """
<<<<<<< HEAD
        
        with open(file_path, 'r') as file:
            lines = file.readlines()

        # the parser will advance to the 'atom_site' loop of the .cif file
        # (in STAR files (.cif included), tables are called "loops"),
        # assemble the loop's contents, then parse them

        # used to test if a line is from the header of the 'atom_site' loop
        def _is_atom_site_header(s: str) -> bool:
            return bool(re.match(r'_atom_site[_.]', s, re.IGNORECASE))
        # parser state variables
        in_atom_site = in_atom_site_body = False

        # will hold the columns of the 'atom_site' loop, along with their order
        atom_site_header: dict[str:int] = {}
        ncol = 0
        # columns required to be present by the parser
        required_columns = {'type_symbol', 'cartn_x', 'cartn_y', 'cartn_z'}
        # will hold the body of the 'atom_site' loop
        atom_site_body: list[str] = ""

        for line in lines:
            line = line.lstrip()

            # phase 1: advance parser to 'atom_site' loop
            # (in STAR files (CIF included), tables are called "loops")
            if not in_atom_site:
                in_atom_site = _is_atom_site_header(line)

            # phase 2: assemble the 'atom_site' loop
            if in_atom_site:
                
                # first, retrieve the columns of the loop
                if not in_atom_site_body:
                    if _is_atom_site_header(line):
                        # add column name to the list, without the loop name prefix
                        column_name = line[11:].lower().rstrip()
                        if columns_name in required_columns:
                            atom_site_header[column_name] = ncol
                        ncol += 1
                    else:
                        in_atom_site_body = True
                        # check that the required columns are present
                        if len(atom_site_header < 4):
                            logging.error(f'.cif file\'s atom_site section lacks the required columns')
                            return None
                
                # assemble the body of the loop
                if in_atom_site_body:
                    # a loop may be terminated by:
                    # - a line containing a single '#' and otherwise empty
                    # - a new non-looped data item
                    # - an empty line
                    # - start of a new loop
                    if line[0] == '#' or line[0] == '_' or line == '' or line[:5].lower() == 'loop_':
                        break
                    atom_site_body += line

        # phase 3: parse loop
        # .cif file specification states a length limit for lines.
        # To satisfy this limit, overlong records in loops may be broken into multiple lines.
        # This caveat essentially makes the newline no different from any other whitespace,
        # which necessitates treating the body of the loop in a flat manner.

        # guaranteed to mangle any quoted items containing whitespace
        atom_site_body = atom_site_body.split()
        atoms = []
        symbol_idx = atom_site_header['type_symbol']
        x_idx = atom_site_header['cartn_x']
        y_idx = atom_site_header['cartn_y']
        z_idx = atom_site_header['cartn_z']
        nrow = len(atom_site_body) // ncol
        # check that the number of items is as would be expected based on the number of rows and columns
        if nrow*ncol != len(atom_site_body):
            # if it isn't, a possible cause is that a quoted item got mangled
            logging.error('Failed to parse .cif file, possibly incompatible')
            # since this would mess up all the remaining items, the parser gives up
            return None

        for i in range(nrow):

            offset = i*ncol

            # extract atom's items from `body'
            symbol: str = atom_site_body[offset+symbol_idx]
            x: str = atom_site_body[offset+x_idx]
            y: str = atom_site_body[offset+y_idx]
            z: str = atom_site_body[offset+z_idx]

            # '.' and '?' signify unapplicable and missing values
            # the parser can't cope with missing coord or element info and gives up
            if any(( item == '?' or item == '.' for item in (symbol, x, y, z) )):
                logging.error('.cif file is missing an atom\'s element or coordinate')
                return None

            # numeric values in .cif files may be appended with an uncertainty in parenthesis
            # the parser ignores this
            x = re.match(r'^[^(]+', x)
            y = re.match(r'^[^(]+', y)
            z = re.match(r'^[^(]+', z)
            
            atom = Atom(symbol, name=i+1, x=float(x), y=float(y), z=float(z))
            atoms.append(atom)

        # get conjectural name
        name = os.path.basename(file_path)

        return cls(name, atoms)
=======
        pass  # TODO
>>>>>>> a84a36e1

    @classmethod
    def from_smiles(cls, smiles_string: str) -> Molecule:
        """Create molecule from SMILES string representation

        Args:
            smiles_string (str): SMILES string representation of the molecule
        """
        if not check_smiles_validity(smiles_string):
            raise ValueError('Invalid SMILES string provided.')
        
        smiles_string = normalize_smiles(smiles_string)
        
        # simplified tokenizing pattern from Molecular Transformer 
        # (https://github.com/pschwllr/MolecularTransformer)
        pattern =  r"(\[[^\]]+]|Br?|Cl?|N|O|S|P|F|I|b|c|n|o|s|p|\(|\)|=|#|-|\+|\%[0-9]{2}|[0-9])"
        regex = re.compile(pattern)
        tokens = [token for token in regex.findall(smiles_string)]

        isotopic_mass_pattern = re.compile(r'^\[([0-9]+)')
        charge_pattern = re.compile(r'([+-][0-9]+)]$')
        bracketed_token_symbol = re.compile(r'[A-GI-Za-z][a-z]?') # exclude H

        # Create atoms from tokens
        atoms = []
        bonds = {}
        bond_order = 1
        last_atom_idx = 0
        current_atom_idx = 0

        branch_stack = []
        ring = {} # dict mapping ring number to atom
        
        add_atom = False
        aromatic_atoms: List[bool] = [] # whether i-th atom is aromatic
        for token in tokens:
            if token[0] == '[': # bracketed tokens like [C], [C+], [C+2], [13C]

                symbol = bracketed_token_symbol.findall(token)[0]
                atom = Atom(symbol.capitalize(), name=current_atom_idx+1)

                isotopic_mass = isotopic_mass_pattern.findall(token)
                if isotopic_mass:
                    atom.mass = int(isotopic_mass[0])
                
                charge = charge_pattern.findall(token)
                if charge:
                    atom.charge = int(charge[0])
    
                add_atom = True

            elif token.isalpha(): # atom symbol
                symbol = token
                atom = Atom(symbol.capitalize(), name=current_atom_idx+1)
                add_atom = True                    

            elif token in {'=', '#'}: # double or triple bond
                bond_order = 2 if token == '=' else 3

            elif token == '(': # branch start
                branch_stack.append(last_atom_idx)
            
            elif token == ')': # branch end
                last_atom_idx = branch_stack.pop()
            
            elif token.isdigit() or token[0] == '%': # ring number
                if token in ring:
                    ring_atom = ring[token]
                    del ring[token]
                    if aromatic_atoms[ring_atom] and aromatic_atoms[last_atom_idx]:
                        aromatic = True
                    else:
                        aromatic = False
                    bond = Bond(
                        atoms[ring_atom], 
                        atoms[last_atom_idx], 
                        order=bond_order,
                        aromatic=aromatic
                    )
                    bonds[atoms[ring_atom]].append(bond)
                    bonds[atoms[last_atom_idx]].append(bond)
                else:
                    ring[token] = last_atom_idx
            
            if add_atom:
                atoms.append(atom)
                aromatic_atoms.append(symbol.islower())
                bonds[atom] = []

                if current_atom_idx:
                    if aromatic_atoms[last_atom_idx] and aromatic_atoms[-1]:
                        aromatic = True
                    else:
                        aromatic = False
                    bond = Bond(
                        atoms[last_atom_idx], 
                        atom, 
                        order=bond_order, 
                        aromatic=aromatic
                    )
                    bonds[atoms[last_atom_idx]].append(bond)
                    bonds[atom].append(bond)
                    last_atom_idx = current_atom_idx
                current_atom_idx += 1
                add_atom = False
                bond_order = 1

        molecule = cls(smiles_string, atoms, bonds)

        # Create planar geometry
        rings = molecule._find_cycles(bonds)
        if rings:
            rings_dict = OrderedDict()
            for ring in rings:
                rings_dict[frozenset(ring)] = ring
            
            unique_rings = []
            for ring1 in rings_dict.keys():
                for ring2 in rings_dict.keys():
                    if ring1 == ring2:
                        continue
                    if ring2.issubset(ring1) or \
                       (len(ring1 & ring2) > 3 and len(ring1) >= 2 * len(ring2)): # for fused rings
                        break
                else:
                    unique_rings.append(rings_dict[ring1])

            rings = unique_rings

        ringed_atoms: Dict[Atom, Set[int]] = {} # dict mapping atoms to the indices of the ring(s) they belong to
        for i, ring in enumerate(rings):
            for atom in ring:
                if atom in ringed_atoms:
                    ringed_atoms[atom].add(i)
                else:
                    ringed_atoms[atom] = {i}       
        
        seen_atoms = set()
        for atom in atoms:            
            atom_bonds = bonds[atom]

            if len(atom_bonds) == 1: # case of non-branched first atom
                bond = atom_bonds[0]
                other_atom = bond.atoms[0] if bond.atoms[0] != atom else bond.atoms[1]
                if other_atom in seen_atoms:
                    continue
                
                bond_length = atom.covalent_radius[bond.order - 1] \
                                + other_atom.covalent_radius[bond.order - 1]
                
                other_atom.x = atom.x + bond_length # simply shift the atom in x direction
                seen_atoms.add(other_atom)

            elif len(atom_bonds) > 1:
                bonded_atoms_to_optimize = []
                other_points = []
                radii = []
                for bond in atom_bonds:
                    other_atom = bond.atoms[0] if bond.atoms[0] != atom else bond.atoms[1]
                    if other_atom in seen_atoms:
                        other_points.append(other_atom.xyz)
                        continue

                    if other_atom in ringed_atoms and atom in ringed_atoms and ringed_atoms[atom] & ringed_atoms[other_atom]:
                        ring_index = (ringed_atoms[atom] & ringed_atoms[other_atom]).pop() # index of intersecting ring
                        ring = rings[ring_index]
                        shift = ring.index(other_atom)
                        ring_coords, ring_distances = [], []

                        # shift the ring so that the current atom is the first one
                        ring_atoms = ring[shift:] + ring[:shift]
                        for idx, ring_atom in enumerate(ring_atoms):
                            other_points.append(ring_atom.xyz)

                            ring_coords.append(
                                ring_atom.xyz 
                                if sum(ring_atom.xyz) != 0 # assume that point zero is an unassigned point
                                else None
                            )

                            # calculate supposed bond length
                            previous_ring_atom = ring_atoms[idx - 1]
                            for ring_bond in bonds[ring_atom]:
                                if previous_ring_atom in ring_bond.atoms:
                                    bond_order = ring_bond.order
                                    break
                            else:
                                raise ValueError('No bond found between ring atoms.')
                            
                            bond_length = previous_ring_atom.covalent_radius[bond_order - 1] \
                                            + ring_atom.covalent_radius[bond_order - 1]
                            ring_distances.append(bond_length)
                        
                    
                        ring_points = generate_ring_points_with_distances(
                            ring_coords, 
                            ring_distances
                        )

                        # optimize the ring geometry
                        frozen_points_idx = [idx for idx, point in enumerate(ring_coords) if point is not None]
                        if frozen_points_idx:
                            seen_points = np.stack([at.xyz for at in seen_atoms])
                            ring_points = optimize_rotation(
                                ring_points, 
                                frozen_points_idx, 
                                seen_points
                            )

                        for ring_atom, ring_atom_coords in zip(ring_atoms, ring_points):
                            if ring_atom not in seen_atoms:
                                ring_atom.x, ring_atom.y, ring_atom.z = ring_atom_coords
                                seen_atoms.add(ring_atom)
                            ringed_atoms[ring_atom].remove(ring_index)

                    else:
                        bonded_atoms_to_optimize.append(other_atom)

                        bond_length = atom.covalent_radius[bond.order - 1] \
                                        + other_atom.covalent_radius[bond.order - 1]
                        radii.append(bond_length)
                        seen_atoms.add(other_atom)
                    
                if not bonded_atoms_to_optimize:
                    continue

                if not other_points:
                    other_points = np.array([atom.xyz])
                else:
                    other_points = np.stack(other_points)

                optimal_coords = get_optimal_coords(
                    n=len(bonded_atoms_to_optimize),
                    central_point=atom.xyz,
                    radius=radii,
                    other_points=other_points
                )
                
                for other_atom, coords in zip(bonded_atoms_to_optimize, optimal_coords):
                    other_atom.x, other_atom.y, other_atom.z = coords
            seen_atoms.add(atom)

        molecule.add_hydrogens()
        return molecule
    
    def visualize(self):
        """Visualize the molecule using py3Dmol."""
        mol = self.to_mol()
        molview = py3Dmol.view(width=400, height=400)
        molview.addModel(mol)
        molview.setStyle({'stick':{}})
        molview.zoomTo()
        molview.show()

    def show_modes(self, mode: int = 0):
        """Show the vibrational mode of the molecule using py3Dmol.

        Args:
            mode (int, optional): Mode to show. Defaults to 0.
        """
        if self.frequencies is None:
            logging.error('No vibrational frequencies found. Make sure to run ' + \
                            'molecule.calculate_frequencies() on optimized molecule.')
            return

        if mode >= len(self.frequencies):
            logging.error('Mode index out of range.')
            return

        modes = self.frequencies[mode]
        xyz = self.to_xyz()
        lines = xyz.split('\n')
        new_lines = [
            lines[0],
            lines[1]
        ]
        for mod, atom_coords in zip(modes, lines[2:]):
            new_lines.append(atom_coords + ' ' + ' '.join(str(x) for x in mod))

        xyz_with_freqs = '\n'.join(new_lines)
        xyzview = py3Dmol.view(width=400,height=400)

        xyzview.addModel(xyz_with_freqs, 'xyz', {'vibrate': {'frames': 10, 'amplitude': 1}})
        xyzview.setStyle({'stick': {}})
        xyzview.animate({'loop': 'backAndForth'})
        xyzview.zoomTo()
        xyzview.show()

    def to_xyz(self) -> str:
        """Return molecule representation in .xyz format

        Args:
            header (bool, optional): Whether to include the header. Defaults to True.
        Returns:
            str: String representing molecule in .xyz format
        """
        xyz = f'{len(self.atoms)}\n{self.name}\n'  # header
        for atom in self.atoms:
            xyz += f'{atom.symbol} {atom.x:.5f} {atom.y:.5f} {atom.z:.5f}\n'
        return xyz

    def save_xyz(self, file_path: str):
        """Save molecule to .xyz file

        Args:
            file_path (str): Path to the .xyz file
        """
        with open(file_path, 'w') as file:
            file.write(self.to_xyz())

    def to_mol(self) -> str:
        """Return molecule representation in .mol format

        Returns:
            str: String representing molecule in .mol format
        """
<<<<<<< HEAD
        
=======
>>>>>>> a84a36e1
        # header
        out = self.name + "\n\n\n"

        unique_bonds = set()
        for bonds in self.bonds.values():
            for bond in bonds:
                if bond not in unique_bonds:
                    unique_bonds.add(bond)

        # construct atom-to-index dictionary, needed for generating the bond block
        atom_indices: dict[Atom:int] = { self._atoms[i]:i+1 for i in range(len(self._atoms)) }

        # counts line
        out += f'{len(self._atoms):3}{len(unique_bonds):3}  0  0  0  0  0  0  0  0999 V2000\n'

        # used to convert between actual atomic charges to .mol file symbolic representations
        charge_indices = { 0: '0', 1: '3', 2: '2', 3: '1', -1: '5', -2: '6', -3: '7'  }
        # atoms
        for atom in self._atoms:
            charge = atom.charge if -3 <= atom.charge <= 3 else 0
            charge = charge_indices[charge]
            out += f'{atom.x:10.4f}{atom.y:10.4f}{atom.z:10.4f} {atom.symbol:3} 0  {charge}  0  0  0  0  0  0  0  0  0\n'

        #bonds
        for bond in unique_bonds:
            atom1_idx, atom2_idx = ( atom_indices[atom] for atom in bond.atoms )
            if bond.aromatic:
                bond_type = 4
            else:
                bond_type = bond.order
            out += f'{atom1_idx:3}{atom2_idx:3}{bond_type:3}  0  0  0  0\n'

        out += "M  END\n"
        return out

    def save_mol(self, file_path: str):
        """Save molecule to .mol file

        Args:
            file_path (str): Path to the .mol file
        """
        with open(file_path, 'w') as file:
            file.write(self.to_mol())

    def to_psi4(self) -> psi4.Molecule:
        """Create psi4 molecule object.

        Returns:
            psi4.Molecule: psi4 molecule object
        """
        psi_molecule = psi4.geometry(self.to_xyz())
        return psi_molecule

    def optimize(
            self,
            method: str = 'b3lyp/6-31g*',
            num_threads: int = 4,
            memory: str = '2GB',
            **kwargs
    ) -> Tuple[Molecule, float, psi4.core.Wavefunction]:
        """Optimize the molecule geometry using psi4.

        Args:
            method (str, optional): Method/basis set to use for geometry
            optimization. Defaults to 'b3lyp/6-31g*'.
            num_threads (int, optional) Number of threads. Defaults to 4.
            memory (str, optional): Memory to allocate for the computation. Defaults to '2GB'.
            **kwargs: Additional keyword arguments to pass to psi4.set_options.

        Returns:
            Tuple[Molecule, float]: Optimized molecule and its energy.
        """
        psi_molecule = self.to_psi4()
        psi4.set_options({**kwargs})
        psi4.set_memory(memory)
        psi4.core.be_quiet()
        psi4.core.set_num_threads(num_threads)
        try:
            energy, wfn = psi4.optimize(method, molecule=psi_molecule, return_wfn=True)
        except Exception as e:
            logging.error(f'Calculation did not converge. Try again with a different method or parameters.\n\n{e}')
            return None
            
        xyz_string = psi_molecule.save_string_xyz()
        xyz_string = xyz_string.strip().split('\n', 1)[1]  # psi4 returns some header in first line
        atoms = self._parse_xyz_to_atoms(xyz_string)
        logging.info(f'Optimized geometry of {self.name} with energy {energy:.5f} Ha.')

        molecule = Molecule(self.name, atoms)
        molecule.energy = energy
        molecule.wfn = wfn

        return molecule, energy, wfn
    
    def calculate_frequencies(
            self,
            method: str = 'b3lyp/6-31g*',
            num_threads: int = 4,
            memory: str = '2GB',
            **kwargs
    ) -> Tuple[float, np.ndarray, psi4.core.Wavefunction]:
        """Calculate vibrational frequencies of the molecule using psi4.

        Args:
            method (str, optional): Method/basis set to use for vibrational
            frequency calculation. Defaults to 'b3lyp/6-31g*'.
            num_threads (int, optional) Number of threads. Defaults to 4.
            memory (str, optional): Memory to allocate for the computation. Defaults to '2GB'.
            **kwargs: Additional keyword arguments to pass to psi4.set_options.

        Returns:
            Tuple[float, np.ndarray]: Energy and modes of vibrational frequencies.
        """
        psi_molecule = self.to_psi4()
        psi4.set_options({**kwargs}, verbose=False)
        psi4.set_memory(memory)
        psi4.core.be_quiet()
        psi4.core.set_num_threads(num_threads, quiet=True)
        try:
            energy, wfn = psi4.frequency(method, molecule=psi_molecule, return_wfn=True)
        except Exception as e:
            logging.error(f'Calculation did not converge. Try again with a different method or parameters.\n\n{e}')
            return None

        logging.info(f'Calculated vibrational frequencies of {self.name} with  energy {energy:.5f} Ha.')

        frequencies = wfn.frequency_analysis['x'].data
        frequencies = frequencies.reshape(-1, len(self.atoms), 3)

        if self.frequencies is None:
            self.frequencies = frequencies
        
        if self.energy is None:
            self.energy = energy
        
        if self.wfn is None:
            self.wfn = wfn

        return energy, frequencies, wfn
    
    def calculate_energy(
            self,
            method: str = 'b3lyp/6-31g*',
            num_threads: int = 4,
            memory: str = '2GB',
            **kwargs
    ) -> float:
        """Calculate single-point energy of the molecule using psi4.

        Args:
            method (str, optional): Method/basis set to use for calculations. Defaults to 'b3lyp/6-31g*'.
            num_threads (int, optional): Number of threads. Defaults to 4.
            memory (str, optional): Amount of memory to reserve. Defaults to '2GB'.

        Returns:
            float: Single point energy of the molecule in Hartree.
        """
        psi_molecule = self.to_psi4()
        psi4.set_options({**kwargs})
        psi4.set_memory(memory)
        psi4.core.be_quiet()
        psi4.core.set_num_threads(num_threads)
        try:
            energy = psi4.energy(method, molecule=psi_molecule)
        except Exception as e:
            logging.error(f'Calculation did not converge. Try again with a different method or parameters.\n\n{e}')
            return None

        logging.info(f'Calculated single-point energy of {self.name} equals {energy:.5f} Ha.')

        if self.energy is None:
            self.energy = energy
        
        return energy<|MERGE_RESOLUTION|>--- conflicted
+++ resolved
@@ -4,12 +4,7 @@
 import py3Dmol
 import logging
 import numpy as np
-<<<<<<< HEAD
-from typing import Dict, FrozenSet, List, Literal, Tuple, Union
-import os
-
-from .utils import get_atom_config, setup_logging, euclidean_distance
-=======
+
 from typing import Dict, FrozenSet, List, Literal, Tuple, Union, Set
 from collections import OrderedDict
 
@@ -23,7 +18,6 @@
     generate_ring_points_with_distances,
     optimize_rotation
     )
->>>>>>> a84a36e1
 
 setup_logging(logging.INFO)
 
@@ -582,9 +576,7 @@
 
         Args:
             file_path (str): Path to the .mol file
-        """
-<<<<<<< HEAD
-        
+        """        
         with open(file_path, 'r') as file:
             lines = file.readlines()
 
@@ -634,9 +626,6 @@
             bonds[atoms[atom2_idx-1]].append(bond)
 
         return cls(name, atoms, bonds)
-=======
-        pass  # TODO
->>>>>>> a84a36e1
 
     @classmethod
     def from_cif(cls, file_path: str) -> Molecule:
@@ -644,9 +633,7 @@
 
         Args:
             file_path (str): Path to the .cif file
-        """
-<<<<<<< HEAD
-        
+        """        
         with open(file_path, 'r') as file:
             lines = file.readlines()
 
@@ -755,9 +742,6 @@
         name = os.path.basename(file_path)
 
         return cls(name, atoms)
-=======
-        pass  # TODO
->>>>>>> a84a36e1
 
     @classmethod
     def from_smiles(cls, smiles_string: str) -> Molecule:
@@ -1074,10 +1058,6 @@
         Returns:
             str: String representing molecule in .mol format
         """
-<<<<<<< HEAD
-        
-=======
->>>>>>> a84a36e1
         # header
         out = self.name + "\n\n\n"
 
